--- conflicted
+++ resolved
@@ -22,11 +22,7 @@
 		resp, err := tests.PutForm(fmt.Sprintf("%s%s", s.URL(), "/v2/keys/foo/bar"), v)
 		body := tests.ReadBody(resp)
 		assert.Nil(t, err, "")
-<<<<<<< HEAD
-		assert.Equal(t, string(body), `{"action":"set","key":"/foo/bar","value":"XXX","modifiedIndex":2}`, "")
-=======
-		assert.Equal(t, string(body), `{"action":"set","node":{"key":"/foo/bar","value":"XXX","modifiedIndex":1,"createdIndex":1}}`, "")
->>>>>>> 618def7a
+		assert.Equal(t, string(body), `{"action":"set","node":{"key":"/foo/bar","value":"XXX","modifiedIndex":2,"createdIndex":2}}`, "")
 	})
 }
 
@@ -181,17 +177,10 @@
 		resp, _ = tests.PutForm(fmt.Sprintf("%s%s", s.URL(), "/v2/keys/foo/bar"), v)
 		body := tests.ReadBodyJSON(resp)
 		assert.Equal(t, body["action"], "compareAndSwap", "")
-<<<<<<< HEAD
-		assert.Equal(t, body["prevValue"], "XXX", "")
-		assert.Equal(t, body["value"], "YYY", "")
-		assert.Equal(t, body["modifiedIndex"], 3, "")
-=======
-
 		node := body["node"].(map[string]interface{})
 		assert.Equal(t, node["prevValue"], "XXX", "")
 		assert.Equal(t, node["value"], "YYY", "")
-		assert.Equal(t, node["modifiedIndex"], 2, "")
->>>>>>> 618def7a
+		assert.Equal(t, node["modifiedIndex"], 3, "")
 	})
 }
 
@@ -250,17 +239,10 @@
 		resp, _ = tests.PutForm(fmt.Sprintf("%s%s", s.URL(), "/v2/keys/foo/bar"), v)
 		body := tests.ReadBodyJSON(resp)
 		assert.Equal(t, body["action"], "compareAndSwap", "")
-<<<<<<< HEAD
-		assert.Equal(t, body["prevValue"], "XXX", "")
-		assert.Equal(t, body["value"], "YYY", "")
-		assert.Equal(t, body["modifiedIndex"], 3, "")
-=======
-
 		node := body["node"].(map[string]interface{})
 		assert.Equal(t, node["prevValue"], "XXX", "")
 		assert.Equal(t, node["value"], "YYY", "")
-		assert.Equal(t, node["modifiedIndex"], 2, "")
->>>>>>> 618def7a
+		assert.Equal(t, node["modifiedIndex"], 3, "")
 	})
 }
 
